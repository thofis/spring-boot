--- conflicted
+++ resolved
@@ -8,17 +8,7 @@
         - 'type: dependency-upgrade'
     policy: same-major-version
     prohibited:
-<<<<<<< HEAD
-      - project: couchbase-client
-        versions:
-          # Jar contains dependencies' classes resulting in duplicates
-          - '[2.7.3]'
-          # Artifacts published as .bundle files rather than .jar files
-          - '[2.7.5]'
       - project: maven-invoker-plugin
-=======
-      - project: dom4j
->>>>>>> 71214e7e
         versions:
           # NPE in InstallMojo.installProjectPom (InstallMojo.java:387)
           - '[3.2.0]'
