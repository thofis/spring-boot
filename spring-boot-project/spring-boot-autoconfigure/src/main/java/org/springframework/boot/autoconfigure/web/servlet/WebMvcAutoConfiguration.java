/*
 * Copyright 2012-2019 the original author or authors.
 *
 * Licensed under the Apache License, Version 2.0 (the "License");
 * you may not use this file except in compliance with the License.
 * You may obtain a copy of the License at
 *
 *      https://www.apache.org/licenses/LICENSE-2.0
 *
 * Unless required by applicable law or agreed to in writing, software
 * distributed under the License is distributed on an "AS IS" BASIS,
 * WITHOUT WARRANTIES OR CONDITIONS OF ANY KIND, either express or implied.
 * See the License for the specific language governing permissions and
 * limitations under the License.
 */

package org.springframework.boot.autoconfigure.web.servlet;

import java.time.Duration;
import java.util.ArrayList;
import java.util.Arrays;
import java.util.Collection;
import java.util.Collections;
import java.util.List;
import java.util.ListIterator;
import java.util.Map;
import java.util.Optional;

import javax.servlet.Servlet;

import org.apache.commons.logging.Log;
import org.apache.commons.logging.LogFactory;

import org.springframework.beans.factory.BeanFactory;
import org.springframework.beans.factory.ListableBeanFactory;
import org.springframework.beans.factory.NoSuchBeanDefinitionException;
import org.springframework.beans.factory.ObjectProvider;
import org.springframework.beans.factory.annotation.Autowired;
import org.springframework.boot.autoconfigure.AutoConfigureAfter;
import org.springframework.boot.autoconfigure.AutoConfigureOrder;
import org.springframework.boot.autoconfigure.EnableAutoConfiguration;
import org.springframework.boot.autoconfigure.condition.ConditionalOnBean;
import org.springframework.boot.autoconfigure.condition.ConditionalOnClass;
import org.springframework.boot.autoconfigure.condition.ConditionalOnMissingBean;
import org.springframework.boot.autoconfigure.condition.ConditionalOnProperty;
import org.springframework.boot.autoconfigure.condition.ConditionalOnWebApplication;
import org.springframework.boot.autoconfigure.condition.ConditionalOnWebApplication.Type;
import org.springframework.boot.autoconfigure.http.HttpMessageConverters;
import org.springframework.boot.autoconfigure.task.TaskExecutionAutoConfiguration;
import org.springframework.boot.autoconfigure.template.TemplateAvailabilityProviders;
import org.springframework.boot.autoconfigure.validation.ValidationAutoConfiguration;
import org.springframework.boot.autoconfigure.validation.ValidatorAdapter;
import org.springframework.boot.autoconfigure.web.ConditionalOnEnabledResourceChain;
import org.springframework.boot.autoconfigure.web.ResourceProperties;
import org.springframework.boot.autoconfigure.web.ResourceProperties.Strategy;
import org.springframework.boot.autoconfigure.web.format.WebConversionService;
import org.springframework.boot.context.properties.EnableConfigurationProperties;
import org.springframework.boot.web.servlet.filter.OrderedFormContentFilter;
import org.springframework.boot.web.servlet.filter.OrderedHiddenHttpMethodFilter;
import org.springframework.boot.web.servlet.filter.OrderedRequestContextFilter;
import org.springframework.context.ApplicationContext;
import org.springframework.context.ResourceLoaderAware;
import org.springframework.context.annotation.Bean;
import org.springframework.context.annotation.Configuration;
import org.springframework.context.annotation.Import;
import org.springframework.context.annotation.Primary;
import org.springframework.core.Ordered;
import org.springframework.core.annotation.Order;
import org.springframework.core.convert.converter.Converter;
import org.springframework.core.convert.converter.GenericConverter;
import org.springframework.core.io.ClassPathResource;
import org.springframework.core.io.Resource;
import org.springframework.core.io.ResourceLoader;
import org.springframework.core.task.AsyncTaskExecutor;
import org.springframework.format.Formatter;
import org.springframework.format.FormatterRegistry;
import org.springframework.format.support.FormattingConversionService;
import org.springframework.http.CacheControl;
import org.springframework.http.MediaType;
import org.springframework.http.converter.HttpMessageConverter;
import org.springframework.util.ClassUtils;
import org.springframework.validation.DefaultMessageCodesResolver;
import org.springframework.validation.MessageCodesResolver;
import org.springframework.validation.Validator;
import org.springframework.web.HttpMediaTypeNotAcceptableException;
import org.springframework.web.accept.ContentNegotiationManager;
import org.springframework.web.accept.ContentNegotiationStrategy;
import org.springframework.web.accept.PathExtensionContentNegotiationStrategy;
import org.springframework.web.bind.support.ConfigurableWebBindingInitializer;
import org.springframework.web.context.request.NativeWebRequest;
import org.springframework.web.context.request.RequestAttributes;
import org.springframework.web.context.request.RequestContextListener;
import org.springframework.web.filter.FormContentFilter;
import org.springframework.web.filter.HiddenHttpMethodFilter;
import org.springframework.web.filter.RequestContextFilter;
import org.springframework.web.servlet.DispatcherServlet;
import org.springframework.web.servlet.HandlerExceptionResolver;
import org.springframework.web.servlet.LocaleResolver;
import org.springframework.web.servlet.View;
import org.springframework.web.servlet.ViewResolver;
import org.springframework.web.servlet.config.annotation.AsyncSupportConfigurer;
import org.springframework.web.servlet.config.annotation.ContentNegotiationConfigurer;
import org.springframework.web.servlet.config.annotation.DelegatingWebMvcConfiguration;
import org.springframework.web.servlet.config.annotation.EnableWebMvc;
import org.springframework.web.servlet.config.annotation.PathMatchConfigurer;
import org.springframework.web.servlet.config.annotation.ResourceChainRegistration;
import org.springframework.web.servlet.config.annotation.ResourceHandlerRegistration;
import org.springframework.web.servlet.config.annotation.ResourceHandlerRegistry;
import org.springframework.web.servlet.config.annotation.WebMvcConfigurationSupport;
import org.springframework.web.servlet.config.annotation.WebMvcConfigurer;
import org.springframework.web.servlet.handler.AbstractHandlerExceptionResolver;
import org.springframework.web.servlet.handler.SimpleUrlHandlerMapping;
import org.springframework.web.servlet.i18n.AcceptHeaderLocaleResolver;
import org.springframework.web.servlet.i18n.FixedLocaleResolver;
import org.springframework.web.servlet.mvc.method.annotation.ExceptionHandlerExceptionResolver;
import org.springframework.web.servlet.mvc.method.annotation.RequestMappingHandlerAdapter;
import org.springframework.web.servlet.mvc.method.annotation.RequestMappingHandlerMapping;
import org.springframework.web.servlet.resource.AppCacheManifestTransformer;
import org.springframework.web.servlet.resource.EncodedResourceResolver;
import org.springframework.web.servlet.resource.ResourceHttpRequestHandler;
import org.springframework.web.servlet.resource.ResourceResolver;
import org.springframework.web.servlet.resource.VersionResourceResolver;
import org.springframework.web.servlet.view.BeanNameViewResolver;
import org.springframework.web.servlet.view.ContentNegotiatingViewResolver;
import org.springframework.web.servlet.view.InternalResourceViewResolver;

/**
 * {@link EnableAutoConfiguration Auto-configuration} for {@link EnableWebMvc Web MVC}.
 *
 * @author Phillip Webb
 * @author Dave Syer
 * @author Andy Wilkinson
 * @author Sébastien Deleuze
 * @author Eddú Meléndez
 * @author Stephane Nicoll
 * @author Kristine Jetzke
 * @author Bruce Brouwer
 * @author Artsiom Yudovin
 */
@Configuration
@ConditionalOnWebApplication(type = Type.SERVLET)
@ConditionalOnClass({ Servlet.class, DispatcherServlet.class, WebMvcConfigurer.class })
@ConditionalOnMissingBean(WebMvcConfigurationSupport.class)
@AutoConfigureOrder(Ordered.HIGHEST_PRECEDENCE + 10)
@AutoConfigureAfter({ DispatcherServletAutoConfiguration.class,
		TaskExecutionAutoConfiguration.class, ValidationAutoConfiguration.class })
public class WebMvcAutoConfiguration {

	public static final String DEFAULT_PREFIX = "";

	public static final String DEFAULT_SUFFIX = "";

	private static final String[] SERVLET_LOCATIONS = { "/" };

	@Bean
	@ConditionalOnMissingBean(HiddenHttpMethodFilter.class)
	@ConditionalOnProperty(prefix = "spring.mvc.hiddenmethod.filter", name = "enabled", matchIfMissing = true)
	public OrderedHiddenHttpMethodFilter hiddenHttpMethodFilter() {
		return new OrderedHiddenHttpMethodFilter();
	}

	@Bean
<<<<<<< HEAD
	@ConditionalOnMissingBean(FormContentFilter.class)
	@ConditionalOnProperty(prefix = "spring.mvc.formcontent.filter", name = "enabled", matchIfMissing = true)
	public OrderedFormContentFilter formContentFilter() {
		return new OrderedFormContentFilter();
=======
	@ConditionalOnMissingBean(HttpPutFormContentFilter.class)
	@ConditionalOnProperty(prefix = "spring.mvc.formcontent.putfilter", name = "enabled",
			matchIfMissing = true)
	public OrderedHttpPutFormContentFilter httpPutFormContentFilter() {
		return new OrderedHttpPutFormContentFilter();
>>>>>>> 07c000c5
	}

	// Defined as a nested config to ensure WebMvcConfigurer is not read when not
	// on the classpath
	@Configuration
	@Import(EnableWebMvcConfiguration.class)
	@EnableConfigurationProperties({ WebMvcProperties.class, ResourceProperties.class })
	@Order(0)
	public static class WebMvcAutoConfigurationAdapter
			implements WebMvcConfigurer, ResourceLoaderAware {

		private static final Log logger = LogFactory.getLog(WebMvcConfigurer.class);

		private final ResourceProperties resourceProperties;

		private final WebMvcProperties mvcProperties;

		private final ListableBeanFactory beanFactory;

		private final ObjectProvider<HttpMessageConverters> messageConvertersProvider;

		final ResourceHandlerRegistrationCustomizer resourceHandlerRegistrationCustomizer;

		private ResourceLoader resourceLoader;

		public WebMvcAutoConfigurationAdapter(ResourceProperties resourceProperties,
				WebMvcProperties mvcProperties, ListableBeanFactory beanFactory,
				ObjectProvider<HttpMessageConverters> messageConvertersProvider,
				ObjectProvider<ResourceHandlerRegistrationCustomizer> resourceHandlerRegistrationCustomizerProvider) {
			this.resourceProperties = resourceProperties;
			this.mvcProperties = mvcProperties;
			this.beanFactory = beanFactory;
			this.messageConvertersProvider = messageConvertersProvider;
			this.resourceHandlerRegistrationCustomizer = resourceHandlerRegistrationCustomizerProvider
					.getIfAvailable();
		}

		@Override
		public void setResourceLoader(ResourceLoader resourceLoader) {
			this.resourceLoader = resourceLoader;
		}

		@Override
		public void configureMessageConverters(List<HttpMessageConverter<?>> converters) {
			this.messageConvertersProvider.ifAvailable((customConverters) -> converters
					.addAll(customConverters.getConverters()));
		}

		@Override
		public void configureAsyncSupport(AsyncSupportConfigurer configurer) {
			if (this.beanFactory.containsBean(
					TaskExecutionAutoConfiguration.APPLICATION_TASK_EXECUTOR_BEAN_NAME)) {
				Object taskExecutor = this.beanFactory.getBean(
						TaskExecutionAutoConfiguration.APPLICATION_TASK_EXECUTOR_BEAN_NAME);
				if (taskExecutor instanceof AsyncTaskExecutor) {
					configurer.setTaskExecutor(((AsyncTaskExecutor) taskExecutor));
				}
			}
			Duration timeout = this.mvcProperties.getAsync().getRequestTimeout();
			if (timeout != null) {
				configurer.setDefaultTimeout(timeout.toMillis());
			}
		}

		@Override
		public void configurePathMatch(PathMatchConfigurer configurer) {
			configurer.setUseSuffixPatternMatch(
					this.mvcProperties.getPathmatch().isUseSuffixPattern());
			configurer.setUseRegisteredSuffixPatternMatch(
					this.mvcProperties.getPathmatch().isUseRegisteredSuffixPattern());
		}

		@Override
		public void configureContentNegotiation(ContentNegotiationConfigurer configurer) {
			WebMvcProperties.Contentnegotiation contentnegotiation = this.mvcProperties
					.getContentnegotiation();
			configurer.favorPathExtension(contentnegotiation.isFavorPathExtension());
			configurer.favorParameter(contentnegotiation.isFavorParameter());
			if (contentnegotiation.getParameterName() != null) {
				configurer.parameterName(contentnegotiation.getParameterName());
			}
			Map<String, MediaType> mediaTypes = this.mvcProperties.getContentnegotiation()
					.getMediaTypes();
			mediaTypes.forEach(configurer::mediaType);
		}

		@Bean
		@ConditionalOnMissingBean
		public InternalResourceViewResolver defaultViewResolver() {
			InternalResourceViewResolver resolver = new InternalResourceViewResolver();
			resolver.setPrefix(this.mvcProperties.getView().getPrefix());
			resolver.setSuffix(this.mvcProperties.getView().getSuffix());
			return resolver;
		}

		@Bean
		@ConditionalOnBean(View.class)
		@ConditionalOnMissingBean
		public BeanNameViewResolver beanNameViewResolver() {
			BeanNameViewResolver resolver = new BeanNameViewResolver();
			resolver.setOrder(Ordered.LOWEST_PRECEDENCE - 10);
			return resolver;
		}

		@Bean
		@ConditionalOnBean(ViewResolver.class)
		@ConditionalOnMissingBean(name = "viewResolver",
				value = ContentNegotiatingViewResolver.class)
		public ContentNegotiatingViewResolver viewResolver(BeanFactory beanFactory) {
			ContentNegotiatingViewResolver resolver = new ContentNegotiatingViewResolver();
			resolver.setContentNegotiationManager(
					beanFactory.getBean(ContentNegotiationManager.class));
			// ContentNegotiatingViewResolver uses all the other view resolvers to locate
			// a view so it should have a high precedence
			resolver.setOrder(Ordered.HIGHEST_PRECEDENCE);
			return resolver;
		}

		@Bean
		@ConditionalOnMissingBean
		@ConditionalOnProperty(prefix = "spring.mvc", name = "locale")
		public LocaleResolver localeResolver() {
			if (this.mvcProperties
					.getLocaleResolver() == WebMvcProperties.LocaleResolver.FIXED) {
				return new FixedLocaleResolver(this.mvcProperties.getLocale());
			}
			AcceptHeaderLocaleResolver localeResolver = new AcceptHeaderLocaleResolver();
			localeResolver.setDefaultLocale(this.mvcProperties.getLocale());
			return localeResolver;
		}

		@Override
		public MessageCodesResolver getMessageCodesResolver() {
			if (this.mvcProperties.getMessageCodesResolverFormat() != null) {
				DefaultMessageCodesResolver resolver = new DefaultMessageCodesResolver();
				resolver.setMessageCodeFormatter(
						this.mvcProperties.getMessageCodesResolverFormat());
				return resolver;
			}
			return null;
		}

		@Override
		public void addFormatters(FormatterRegistry registry) {
			for (Converter<?, ?> converter : getBeansOfType(Converter.class)) {
				registry.addConverter(converter);
			}
			for (GenericConverter converter : getBeansOfType(GenericConverter.class)) {
				registry.addConverter(converter);
			}
			for (Formatter<?> formatter : getBeansOfType(Formatter.class)) {
				registry.addFormatter(formatter);
			}
		}

		private <T> Collection<T> getBeansOfType(Class<T> type) {
			return this.beanFactory.getBeansOfType(type).values();
		}

		@Override
		public void addResourceHandlers(ResourceHandlerRegistry registry) {
			if (!this.resourceProperties.isAddMappings()) {
				logger.debug("Default resource handling disabled");
				return;
			}
			Duration cachePeriod = this.resourceProperties.getCache().getPeriod();
			CacheControl cacheControl = this.resourceProperties.getCache()
					.getCachecontrol().toHttpCacheControl();
			if (!registry.hasMappingForPattern("/webjars/**")) {
				customizeResourceHandlerRegistration(registry
						.addResourceHandler("/webjars/**")
						.addResourceLocations("classpath:/META-INF/resources/webjars/")
						.setCachePeriod(getSeconds(cachePeriod))
						.setCacheControl(cacheControl));
			}
			String staticPathPattern = this.mvcProperties.getStaticPathPattern();
			if (!registry.hasMappingForPattern(staticPathPattern)) {
				customizeResourceHandlerRegistration(
						registry.addResourceHandler(staticPathPattern)
								.addResourceLocations(getResourceLocations(
										this.resourceProperties.getStaticLocations()))
								.setCachePeriod(getSeconds(cachePeriod))
								.setCacheControl(cacheControl));
			}
		}

		private Integer getSeconds(Duration cachePeriod) {
			return (cachePeriod != null) ? (int) cachePeriod.getSeconds() : null;
		}

		@Bean
		public WelcomePageHandlerMapping welcomePageHandlerMapping(
				ApplicationContext applicationContext) {
			return new WelcomePageHandlerMapping(
					new TemplateAvailabilityProviders(applicationContext),
					applicationContext, getWelcomePage(),
					this.mvcProperties.getStaticPathPattern());
		}

		static String[] getResourceLocations(String[] staticLocations) {
			String[] locations = new String[staticLocations.length
					+ SERVLET_LOCATIONS.length];
			System.arraycopy(staticLocations, 0, locations, 0, staticLocations.length);
			System.arraycopy(SERVLET_LOCATIONS, 0, locations, staticLocations.length,
					SERVLET_LOCATIONS.length);
			return locations;
		}

		private Optional<Resource> getWelcomePage() {
			String[] locations = getResourceLocations(
					this.resourceProperties.getStaticLocations());
			return Arrays.stream(locations).map(this::getIndexHtml)
					.filter(this::isReadable).findFirst();
		}

		private Resource getIndexHtml(String location) {
			return this.resourceLoader.getResource(location + "index.html");
		}

		private boolean isReadable(Resource resource) {
			try {
				return resource.exists() && (resource.getURL() != null);
			}
			catch (Exception ex) {
				return false;
			}
		}

		private void customizeResourceHandlerRegistration(
				ResourceHandlerRegistration registration) {
			if (this.resourceHandlerRegistrationCustomizer != null) {
				this.resourceHandlerRegistrationCustomizer.customize(registration);
			}
		}

		@Bean
		@ConditionalOnMissingBean({ RequestContextListener.class,
				RequestContextFilter.class })
		@ConditionalOnMissingFilterBean(RequestContextFilter.class)
		public static RequestContextFilter requestContextFilter() {
			return new OrderedRequestContextFilter();
		}

		@Configuration
		@ConditionalOnProperty(value = "spring.mvc.favicon.enabled",
				matchIfMissing = true)
		public static class FaviconConfiguration implements ResourceLoaderAware {

			private final ResourceProperties resourceProperties;

			private ResourceLoader resourceLoader;

			public FaviconConfiguration(ResourceProperties resourceProperties) {
				this.resourceProperties = resourceProperties;
			}

			@Override
			public void setResourceLoader(ResourceLoader resourceLoader) {
				this.resourceLoader = resourceLoader;
			}

			@Bean
			public SimpleUrlHandlerMapping faviconHandlerMapping() {
				SimpleUrlHandlerMapping mapping = new SimpleUrlHandlerMapping();
				mapping.setOrder(Ordered.HIGHEST_PRECEDENCE + 1);
				mapping.setUrlMap(Collections.singletonMap("**/favicon.ico",
						faviconRequestHandler()));
				return mapping;
			}

			@Bean
			public ResourceHttpRequestHandler faviconRequestHandler() {
				ResourceHttpRequestHandler requestHandler = new ResourceHttpRequestHandler();
				requestHandler.setLocations(resolveFaviconLocations());
				return requestHandler;
			}

			private List<Resource> resolveFaviconLocations() {
				String[] staticLocations = getResourceLocations(
						this.resourceProperties.getStaticLocations());
				List<Resource> locations = new ArrayList<>(staticLocations.length + 1);
				Arrays.stream(staticLocations).map(this.resourceLoader::getResource)
						.forEach(locations::add);
				locations.add(new ClassPathResource("/"));
				return Collections.unmodifiableList(locations);
			}

		}

	}

	/**
	 * Configuration equivalent to {@code @EnableWebMvc}.
	 */
	@Configuration
	public static class EnableWebMvcConfiguration extends DelegatingWebMvcConfiguration {

		private final WebMvcProperties mvcProperties;

		private final ListableBeanFactory beanFactory;

		private final WebMvcRegistrations mvcRegistrations;

		public EnableWebMvcConfiguration(
				ObjectProvider<WebMvcProperties> mvcPropertiesProvider,
				ObjectProvider<WebMvcRegistrations> mvcRegistrationsProvider,
				ListableBeanFactory beanFactory) {
			this.mvcProperties = mvcPropertiesProvider.getIfAvailable();
			this.mvcRegistrations = mvcRegistrationsProvider.getIfUnique();
			this.beanFactory = beanFactory;
		}

		@Bean
		@Override
		public RequestMappingHandlerAdapter requestMappingHandlerAdapter() {
			RequestMappingHandlerAdapter adapter = super.requestMappingHandlerAdapter();
			adapter.setIgnoreDefaultModelOnRedirect(this.mvcProperties == null
					|| this.mvcProperties.isIgnoreDefaultModelOnRedirect());
			return adapter;
		}

		@Override
		protected RequestMappingHandlerAdapter createRequestMappingHandlerAdapter() {
			if (this.mvcRegistrations != null
					&& this.mvcRegistrations.getRequestMappingHandlerAdapter() != null) {
				return this.mvcRegistrations.getRequestMappingHandlerAdapter();
			}
			return super.createRequestMappingHandlerAdapter();
		}

		@Bean
		@Primary
		@Override
		public RequestMappingHandlerMapping requestMappingHandlerMapping() {
			// Must be @Primary for MvcUriComponentsBuilder to work
			return super.requestMappingHandlerMapping();
		}

		@Bean
		@Override
		public FormattingConversionService mvcConversionService() {
			WebConversionService conversionService = new WebConversionService(
					this.mvcProperties.getDateFormat());
			addFormatters(conversionService);
			return conversionService;
		}

		@Bean
		@Override
		public Validator mvcValidator() {
			if (!ClassUtils.isPresent("javax.validation.Validator",
					getClass().getClassLoader())) {
				return super.mvcValidator();
			}
			return ValidatorAdapter.get(getApplicationContext(), getValidator());
		}

		@Override
		protected RequestMappingHandlerMapping createRequestMappingHandlerMapping() {
			if (this.mvcRegistrations != null
					&& this.mvcRegistrations.getRequestMappingHandlerMapping() != null) {
				return this.mvcRegistrations.getRequestMappingHandlerMapping();
			}
			return super.createRequestMappingHandlerMapping();
		}

		@Override
		protected ConfigurableWebBindingInitializer getConfigurableWebBindingInitializer() {
			try {
				return this.beanFactory.getBean(ConfigurableWebBindingInitializer.class);
			}
			catch (NoSuchBeanDefinitionException ex) {
				return super.getConfigurableWebBindingInitializer();
			}
		}

		@Override
		protected ExceptionHandlerExceptionResolver createExceptionHandlerExceptionResolver() {
			if (this.mvcRegistrations != null && this.mvcRegistrations
					.getExceptionHandlerExceptionResolver() != null) {
				return this.mvcRegistrations.getExceptionHandlerExceptionResolver();
			}
			return super.createExceptionHandlerExceptionResolver();
		}

		@Override
		protected void configureHandlerExceptionResolvers(
				List<HandlerExceptionResolver> exceptionResolvers) {
			super.configureHandlerExceptionResolvers(exceptionResolvers);
			if (exceptionResolvers.isEmpty()) {
				addDefaultHandlerExceptionResolvers(exceptionResolvers);
			}
			if (this.mvcProperties.isLogResolvedException()) {
				for (HandlerExceptionResolver resolver : exceptionResolvers) {
					if (resolver instanceof AbstractHandlerExceptionResolver) {
						((AbstractHandlerExceptionResolver) resolver)
								.setWarnLogCategory(resolver.getClass().getName());
					}
				}
			}
		}

		@Bean
		@Override
		public ContentNegotiationManager mvcContentNegotiationManager() {
			ContentNegotiationManager manager = super.mvcContentNegotiationManager();
			List<ContentNegotiationStrategy> strategies = manager.getStrategies();
			ListIterator<ContentNegotiationStrategy> iterator = strategies.listIterator();
			while (iterator.hasNext()) {
				ContentNegotiationStrategy strategy = iterator.next();
				if (strategy instanceof PathExtensionContentNegotiationStrategy) {
					iterator.set(new OptionalPathExtensionContentNegotiationStrategy(
							strategy));
				}
			}
			return manager;
		}

	}

	@Configuration
	@ConditionalOnEnabledResourceChain
	static class ResourceChainCustomizerConfiguration {

		@Bean
		public ResourceChainResourceHandlerRegistrationCustomizer resourceHandlerRegistrationCustomizer() {
			return new ResourceChainResourceHandlerRegistrationCustomizer();
		}

	}

	interface ResourceHandlerRegistrationCustomizer {

		void customize(ResourceHandlerRegistration registration);

	}

	static class ResourceChainResourceHandlerRegistrationCustomizer
			implements ResourceHandlerRegistrationCustomizer {

		@Autowired
		private ResourceProperties resourceProperties = new ResourceProperties();

		@Override
		public void customize(ResourceHandlerRegistration registration) {
			ResourceProperties.Chain properties = this.resourceProperties.getChain();
			configureResourceChain(properties,
					registration.resourceChain(properties.isCache()));
		}

		private void configureResourceChain(ResourceProperties.Chain properties,
				ResourceChainRegistration chain) {
			Strategy strategy = properties.getStrategy();
			if (properties.isCompressed()) {
				chain.addResolver(new EncodedResourceResolver());
			}
			if (strategy.getFixed().isEnabled() || strategy.getContent().isEnabled()) {
				chain.addResolver(getVersionResourceResolver(strategy));
			}
			if (properties.isHtmlApplicationCache()) {
				chain.addTransformer(new AppCacheManifestTransformer());
			}
		}

		private ResourceResolver getVersionResourceResolver(
				ResourceProperties.Strategy properties) {
			VersionResourceResolver resolver = new VersionResourceResolver();
			if (properties.getFixed().isEnabled()) {
				String version = properties.getFixed().getVersion();
				String[] paths = properties.getFixed().getPaths();
				resolver.addFixedVersionStrategy(version, paths);
			}
			if (properties.getContent().isEnabled()) {
				String[] paths = properties.getContent().getPaths();
				resolver.addContentVersionStrategy(paths);
			}
			return resolver;
		}

	}

	/**
	 * Decorator to make {@link PathExtensionContentNegotiationStrategy} optional
	 * depending on a request attribute.
	 */
	static class OptionalPathExtensionContentNegotiationStrategy
			implements ContentNegotiationStrategy {

		private static final String SKIP_ATTRIBUTE = PathExtensionContentNegotiationStrategy.class
				.getName() + ".SKIP";

		private final ContentNegotiationStrategy delegate;

		OptionalPathExtensionContentNegotiationStrategy(
				ContentNegotiationStrategy delegate) {
			this.delegate = delegate;
		}

		@Override
		public List<MediaType> resolveMediaTypes(NativeWebRequest webRequest)
				throws HttpMediaTypeNotAcceptableException {
			Object skip = webRequest.getAttribute(SKIP_ATTRIBUTE,
					RequestAttributes.SCOPE_REQUEST);
			if (skip != null && Boolean.parseBoolean(skip.toString())) {
				return MEDIA_TYPE_ALL_LIST;
			}
			return this.delegate.resolveMediaTypes(webRequest);
		}

	}

}<|MERGE_RESOLUTION|>--- conflicted
+++ resolved
@@ -154,24 +154,18 @@
 
 	@Bean
 	@ConditionalOnMissingBean(HiddenHttpMethodFilter.class)
-	@ConditionalOnProperty(prefix = "spring.mvc.hiddenmethod.filter", name = "enabled", matchIfMissing = true)
+	@ConditionalOnProperty(prefix = "spring.mvc.hiddenmethod.filter", name = "enabled",
+			matchIfMissing = true)
 	public OrderedHiddenHttpMethodFilter hiddenHttpMethodFilter() {
 		return new OrderedHiddenHttpMethodFilter();
 	}
 
 	@Bean
-<<<<<<< HEAD
 	@ConditionalOnMissingBean(FormContentFilter.class)
-	@ConditionalOnProperty(prefix = "spring.mvc.formcontent.filter", name = "enabled", matchIfMissing = true)
+	@ConditionalOnProperty(prefix = "spring.mvc.formcontent.filter", name = "enabled",
+			matchIfMissing = true)
 	public OrderedFormContentFilter formContentFilter() {
 		return new OrderedFormContentFilter();
-=======
-	@ConditionalOnMissingBean(HttpPutFormContentFilter.class)
-	@ConditionalOnProperty(prefix = "spring.mvc.formcontent.putfilter", name = "enabled",
-			matchIfMissing = true)
-	public OrderedHttpPutFormContentFilter httpPutFormContentFilter() {
-		return new OrderedHttpPutFormContentFilter();
->>>>>>> 07c000c5
 	}
 
 	// Defined as a nested config to ensure WebMvcConfigurer is not read when not
