/*
 * Copyright 2012-2019 the original author or authors.
 *
 * Licensed under the Apache License, Version 2.0 (the "License");
 * you may not use this file except in compliance with the License.
 * You may obtain a copy of the License at
 *
 *      https://www.apache.org/licenses/LICENSE-2.0
 *
 * Unless required by applicable law or agreed to in writing, software
 * distributed under the License is distributed on an "AS IS" BASIS,
 * WITHOUT WARRANTIES OR CONDITIONS OF ANY KIND, either express or implied.
 * See the License for the specific language governing permissions and
 * limitations under the License.
 */

package org.springframework.boot.devtools.remote.client;

import java.net.InetSocketAddress;
import java.net.Proxy.Type;
import java.net.URL;
import java.util.Arrays;
import java.util.List;
import java.util.concurrent.ExecutorService;
import java.util.concurrent.Executors;

import org.apache.commons.logging.Log;
import org.apache.commons.logging.LogFactory;

import org.springframework.beans.factory.InitializingBean;
import org.springframework.beans.factory.annotation.Autowired;
import org.springframework.beans.factory.annotation.Value;
import org.springframework.boot.autoconfigure.condition.ConditionalOnMissingBean;
import org.springframework.boot.autoconfigure.condition.ConditionalOnProperty;
import org.springframework.boot.context.properties.EnableConfigurationProperties;
import org.springframework.boot.devtools.autoconfigure.DevToolsProperties;
import org.springframework.boot.devtools.autoconfigure.DevToolsProperties.Restart;
import org.springframework.boot.devtools.autoconfigure.OptionalLiveReloadServer;
import org.springframework.boot.devtools.autoconfigure.RemoteDevToolsProperties;
import org.springframework.boot.devtools.autoconfigure.RemoteDevToolsProperties.Proxy;
import org.springframework.boot.devtools.autoconfigure.TriggerFileFilter;
import org.springframework.boot.devtools.classpath.ClassPathChangedEvent;
import org.springframework.boot.devtools.classpath.ClassPathFileSystemWatcher;
import org.springframework.boot.devtools.classpath.ClassPathRestartStrategy;
import org.springframework.boot.devtools.classpath.PatternClassPathRestartStrategy;
import org.springframework.boot.devtools.filewatch.FileSystemWatcher;
import org.springframework.boot.devtools.filewatch.FileSystemWatcherFactory;
import org.springframework.boot.devtools.livereload.LiveReloadServer;
import org.springframework.boot.devtools.restart.DefaultRestartInitializer;
import org.springframework.boot.devtools.restart.RestartScope;
import org.springframework.boot.devtools.restart.Restarter;
import org.springframework.context.ApplicationListener;
import org.springframework.context.annotation.Bean;
import org.springframework.context.annotation.Configuration;
import org.springframework.context.support.PropertySourcesPlaceholderConfigurer;
import org.springframework.http.client.ClientHttpRequestFactory;
import org.springframework.http.client.ClientHttpRequestInterceptor;
import org.springframework.http.client.InterceptingClientHttpRequestFactory;
import org.springframework.http.client.SimpleClientHttpRequestFactory;
import org.springframework.util.Assert;
import org.springframework.util.StringUtils;

/**
 * Configuration used to connect to remote Spring Boot applications.
 *
 * @author Phillip Webb
 * @since 1.3.0
 * @see org.springframework.boot.devtools.RemoteSpringApplication
 */
@Configuration(proxyBeanMethods = false)
@EnableConfigurationProperties(DevToolsProperties.class)
public class RemoteClientConfiguration implements InitializingBean {

	private static final Log logger = LogFactory.getLog(RemoteClientConfiguration.class);

	private final DevToolsProperties properties;

	@Value("${remoteUrl}")
	private String remoteUrl;

	public RemoteClientConfiguration(DevToolsProperties properties) {
		this.properties = properties;
	}

	@Bean
	public static PropertySourcesPlaceholderConfigurer propertySourcesPlaceholderConfigurer() {
		return new PropertySourcesPlaceholderConfigurer();
	}

	@Bean
	public ClientHttpRequestFactory clientHttpRequestFactory() {
		List<ClientHttpRequestInterceptor> interceptors = Arrays
				.asList(getSecurityInterceptor());
		SimpleClientHttpRequestFactory requestFactory = new SimpleClientHttpRequestFactory();
		Proxy proxy = this.properties.getRemote().getProxy();
		if (proxy.getHost() != null && proxy.getPort() != null) {
			requestFactory.setProxy(new java.net.Proxy(Type.HTTP,
					new InetSocketAddress(proxy.getHost(), proxy.getPort())));
		}
		return new InterceptingClientHttpRequestFactory(requestFactory, interceptors);
	}

	private ClientHttpRequestInterceptor getSecurityInterceptor() {
		RemoteDevToolsProperties remoteProperties = this.properties.getRemote();
		String secretHeaderName = remoteProperties.getSecretHeaderName();
		String secret = remoteProperties.getSecret();
		Assert.state(secret != null,
				"The environment value 'spring.devtools.remote.secret' "
						+ "is required to secure your connection.");
		return new HttpHeaderInterceptor(secretHeaderName, secret);
	}

	@Override
	public void afterPropertiesSet() {
		logWarnings();
	}

	private void logWarnings() {
		RemoteDevToolsProperties remoteProperties = this.properties.getRemote();
		if (!remoteProperties.getRestart().isEnabled()) {
			logger.warn("Remote restart is disabled.");
		}
		if (!this.remoteUrl.startsWith("https://")) {
			logger.warn("The connection to " + this.remoteUrl
					+ " is insecure. You should use a URL starting with 'https://'.");
		}
	}

	/**
	 * LiveReload configuration.
	 */
<<<<<<< HEAD
	@Configuration(proxyBeanMethods = false)
	@ConditionalOnProperty(prefix = "spring.devtools.livereload", name = "enabled", matchIfMissing = true)
	static class LiveReloadConfiguration {
=======
	@Configuration
	@ConditionalOnProperty(prefix = "spring.devtools.livereload", name = "enabled",
			matchIfMissing = true)
	static class LiveReloadConfiguration
			implements ApplicationListener<ClassPathChangedEvent> {
>>>>>>> 47c6bf74

		@Autowired
		private DevToolsProperties properties;

		@Autowired(required = false)
		private LiveReloadServer liveReloadServer;

		@Autowired
		private ClientHttpRequestFactory clientHttpRequestFactory;

		@Value("${remoteUrl}")
		private String remoteUrl;

		private ExecutorService executor = Executors.newSingleThreadExecutor();

		@Bean
		@RestartScope
		@ConditionalOnMissingBean
		public LiveReloadServer liveReloadServer() {
			return new LiveReloadServer(this.properties.getLivereload().getPort(),
					Restarter.getInstance().getThreadFactory());
		}

		@Bean
		public ApplicationListener<ClassPathChangedEvent> liveReloadTriggeringClassPathChangedEventListener(
				OptionalLiveReloadServer optionalLiveReloadServer) {
			return (event) -> {
				String url = this.remoteUrl
						+ this.properties.getRemote().getContextPath();
				this.executor.execute(new DelayedLiveReloadTrigger(
						optionalLiveReloadServer, this.clientHttpRequestFactory, url));
			};
		}

		@Bean
		public OptionalLiveReloadServer optionalLiveReloadServer() {
			return new OptionalLiveReloadServer(this.liveReloadServer);
		}

		final ExecutorService getExecutor() {
			return this.executor;
		}

	}

	/**
	 * Client configuration for remote update and restarts.
	 */
<<<<<<< HEAD
	@Configuration(proxyBeanMethods = false)
	@ConditionalOnProperty(prefix = "spring.devtools.remote.restart", name = "enabled", matchIfMissing = true)
=======
	@Configuration
	@ConditionalOnProperty(prefix = "spring.devtools.remote.restart", name = "enabled",
			matchIfMissing = true)
>>>>>>> 47c6bf74
	static class RemoteRestartClientConfiguration {

		@Autowired
		private DevToolsProperties properties;

		@Value("${remoteUrl}")
		private String remoteUrl;

		@Bean
		public ClassPathFileSystemWatcher classPathFileSystemWatcher(
				FileSystemWatcherFactory fileSystemWatcherFactory,
				ClassPathRestartStrategy classPathRestartStrategy) {
			DefaultRestartInitializer restartInitializer = new DefaultRestartInitializer();
			URL[] urls = restartInitializer.getInitialUrls(Thread.currentThread());
			if (urls == null) {
				urls = new URL[0];
			}
			return new ClassPathFileSystemWatcher(fileSystemWatcherFactory,
					classPathRestartStrategy, urls);
		}

		@Bean
		public FileSystemWatcherFactory getFileSystemWatcherFactory() {
			return this::newFileSystemWatcher;
		}

		private FileSystemWatcher newFileSystemWatcher() {
			Restart restartProperties = this.properties.getRestart();
			FileSystemWatcher watcher = new FileSystemWatcher(true,
					restartProperties.getPollInterval(),
					restartProperties.getQuietPeriod());
			String triggerFile = restartProperties.getTriggerFile();
			if (StringUtils.hasLength(triggerFile)) {
				watcher.setTriggerFilter(new TriggerFileFilter(triggerFile));
			}
			return watcher;
		}

		@Bean
		public ClassPathRestartStrategy classPathRestartStrategy() {
			return new PatternClassPathRestartStrategy(
					this.properties.getRestart().getAllExclude());
		}

		@Bean
		public ClassPathChangeUploader classPathChangeUploader(
				ClientHttpRequestFactory requestFactory) {
			String url = this.remoteUrl + this.properties.getRemote().getContextPath()
					+ "/restart";
			return new ClassPathChangeUploader(url, requestFactory);
		}

	}

}<|MERGE_RESOLUTION|>--- conflicted
+++ resolved
@@ -129,17 +129,10 @@
 	/**
 	 * LiveReload configuration.
 	 */
-<<<<<<< HEAD
 	@Configuration(proxyBeanMethods = false)
-	@ConditionalOnProperty(prefix = "spring.devtools.livereload", name = "enabled", matchIfMissing = true)
-	static class LiveReloadConfiguration {
-=======
-	@Configuration
 	@ConditionalOnProperty(prefix = "spring.devtools.livereload", name = "enabled",
 			matchIfMissing = true)
-	static class LiveReloadConfiguration
-			implements ApplicationListener<ClassPathChangedEvent> {
->>>>>>> 47c6bf74
+	static class LiveReloadConfiguration {
 
 		@Autowired
 		private DevToolsProperties properties;
@@ -188,14 +181,9 @@
 	/**
 	 * Client configuration for remote update and restarts.
 	 */
-<<<<<<< HEAD
 	@Configuration(proxyBeanMethods = false)
-	@ConditionalOnProperty(prefix = "spring.devtools.remote.restart", name = "enabled", matchIfMissing = true)
-=======
-	@Configuration
 	@ConditionalOnProperty(prefix = "spring.devtools.remote.restart", name = "enabled",
 			matchIfMissing = true)
->>>>>>> 47c6bf74
 	static class RemoteRestartClientConfiguration {
 
 		@Autowired
