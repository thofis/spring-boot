/*
 * Copyright 2012-2018 the original author or authors.
 *
 * Licensed under the Apache License, Version 2.0 (the "License");
 * you may not use this file except in compliance with the License.
 * You may obtain a copy of the License at
 *
 *      http://www.apache.org/licenses/LICENSE-2.0
 *
 * Unless required by applicable law or agreed to in writing, software
 * distributed under the License is distributed on an "AS IS" BASIS,
 * WITHOUT WARRANTIES OR CONDITIONS OF ANY KIND, either express or implied.
 * See the License for the specific language governing permissions and
 * limitations under the License.
 */

package org.springframework.boot.test.autoconfigure.web.reactive.webclient;

import org.junit.Test;
import org.junit.runner.RunWith;

import org.springframework.beans.factory.annotation.Autowired;
import org.springframework.boot.test.autoconfigure.web.reactive.WebFluxTest;
import org.springframework.security.test.context.support.WithMockUser;
import org.springframework.test.context.junit4.SpringRunner;
import org.springframework.test.web.reactive.server.WebTestClient;

/**
 * Tests for {@link WebFluxTest} when no explicit controller is defined.
 *
 * @author Stephane Nicoll
 */
@RunWith(SpringRunner.class)
@WithMockUser
@WebFluxTest
public class WebFluxTestAllControllersIntegrationTests {

	@Autowired
	private WebTestClient webClient;

	@Test
	public void shouldFindController1() {
		this.webClient.get().uri("/one").exchange().expectStatus().isOk()
				.expectBody(String.class).isEqualTo("one");
	}

	@Test
	public void shouldFindController2() {
		this.webClient.get().uri("/two").exchange().expectStatus().isOk()
				.expectBody(String.class).isEqualTo("two");
	}

	@Test
<<<<<<< HEAD
	public void webExceptionHandling() {
		this.webClient.get().uri("/one/error").exchange().expectStatus().isBadRequest();
=======
	public void shouldFindJsonController() {
		this.webClient.get().uri("/json").exchange().expectStatus().isOk();
>>>>>>> e74b084c
	}

}<|MERGE_RESOLUTION|>--- conflicted
+++ resolved
@@ -51,13 +51,13 @@
 	}
 
 	@Test
-<<<<<<< HEAD
 	public void webExceptionHandling() {
 		this.webClient.get().uri("/one/error").exchange().expectStatus().isBadRequest();
-=======
+	}
+
+	@Test
 	public void shouldFindJsonController() {
 		this.webClient.get().uri("/json").exchange().expectStatus().isOk();
->>>>>>> e74b084c
 	}
 
 }