--- conflicted
+++ resolved
@@ -54,25 +54,19 @@
  * Looks in various places for a properties file to extract loader settings, defaulting to
  * {@code application.properties} either on the current classpath or in the current
  * working directory. The name of the properties file can be changed by setting a System
- * property {@code loader.config.name} (e.g. {@code -Dloader.config.name=foo}
- * will look for {@code foo.properties}. If that file doesn't exist then tries
+ * property {@code loader.config.name} (e.g. {@code -Dloader.config.name=foo} will look
+ * for {@code foo.properties}. If that file doesn't exist then tries
  * {@code loader.config.location} (with allowed prefixes {@code classpath:} and
- * {@code file:} or any valid URL). Once that file is located turns it into
- * Properties and extracts optional values (which can also be provided overridden as
- * System properties in case the file doesn't exist):
+ * {@code file:} or any valid URL). Once that file is located turns it into Properties and
+ * extracts optional values (which can also be provided overridden as System properties in
+ * case the file doesn't exist):
  * <ul>
  * <li>{@code loader.path}: a comma-separated list of directories to append to the
  * classpath (containing file resources and/or nested archives in *.jar or *.zip).
-<<<<<<< HEAD
- * Defaults to {@code lib} (i.e. a directory in the current working directory)</li>
- * <li>{@code loader.main}: the main method to delegate execution to once the class
-=======
- * Defaults to <code>lib</code> in your application archive</li>
- * <li><code>loader.main</code>: the main method to delegate execution to once the class
->>>>>>> 04dfac1c
- * loader is set up. No default, but will fall back to looking for a
- * {@code Start-Class} in a {@code MANIFEST.MF}, if there is one in
- * <code>${loader.home}/META-INF</code>.</li>
+ * Defaults to {@code lib} in your application archive</li>
+ * <li>{@code loader.main}: the main method to delegate execution to once the class loader
+ * is set up. No default, but will fall back to looking for a {@code Start-Class} in a
+ * {@code MANIFEST.MF}, if there is one in <code>${loader.home}/META-INF</code>.</li>
  * </ul>
  *
  * @author Dave Syer
